from sklearn.metrics.pairwise import pairwise_distances
from sklearn.neighbors import KDTree
from .constraint import *
import numpy as np


def compute_density_reachable_points(dataset, maximum_distance):
    element_count = dataset.shape[0]
    kdtree = KDTree(dataset, metric="euclidean")
    neighborhoods = kdtree.query_radius(X=dataset, r=maximum_distance)
    density_reachable = dict()
    for element_index in range(element_count):
        density_reachable[element_index] = tuple(neighborhoods[element_index])

    return density_reachable


def compute_density_connectable_points(distances, point_index, maximum_distance):
    """
    distances should be a sklearn.metrics.pairwise.pairwise_distances matrix
    """

    def compute_neighbors(element_index):
        return tuple(i for i in range(element_count)
                     if distances[element_index, i] <= maximum_distance)

    element_count = distances.shape[0]

    # Storing points already visited to prevent infinite loops
    points_already_visited = set()

    # The initial set of density_reachable points is the neighborhood of
    # the point
    density_connectable = set(compute_neighbors(point_index))

    new_points_to_explore = True
    while new_points_to_explore:
        old_reachable_point_count = len(density_connectable)
        reachable_neighborhoods = [compute_neighbors(i) for i in density_connectable
                                   if i not in points_already_visited]
        points_already_visited.update(density_connectable)
        for neighborhood in reachable_neighborhoods:
            density_connectable.update(neighborhood)
        new_points_to_explore = old_reachable_point_count < len(density_connectable)

    return density_connectable


class Payload:
    """Tuple emulation that carry the index of the point
    """

    def __init__(self, point, index):
        self.point = point
        self.index = index

    def __len__(self):
        return len(self.point)

    def __getitem__(self, i):
        return self.point[i]

    def __repr__(self):
        return f'{self.index}:{self.point}'


class Cluster:
    def __init__(self, kind, points=None):
        self.kind = kind
        if points is None:
            self.points = tuple()
        else:
            self.points = points

    def __iter__(self):
        return iter(self.points)

    def __repr__(self):
        return repr(self.points)


def cdbscan(dataset, epsilon=0.01, minpts=5, mustlink=None, cannotlink=None):
    """
    Step 1 -> Partition the data space with a KD-Tree
    kdtree := BuildKDTree(D)

    Step 2 -> Create local clustersin the KD-Tree
    for each leaf node v in kdtree and each unlabeled point pi in v do
        DR(pi) := all points density-reachable from pi within eps
        if |DR(pi)| < MinPts then
            Label pi as NOISE_POINT
        else if exists a constraint CL among points in DR(pi) then
            Each point in DR(pi) and pi becomes one LOCAL_CLUSTER
        else
            Label pi as CORE_POINT
            All of {pi} U DR(pi) becomes one LOCAL_CLUSTER
        end
    end

    Step 3a -> Merge clusters and enforce the Must-Link constraints
    for each constraint in ML do
        Let p, p' be the data points in the constraint
        Find the clusters C, C' with p in C and p' in C'
        Merge C, C' into cluster Cnew := C U C' and label it as ALPHA_CLUSTER
    end

    Step 3b -> Build the final clusters
    while number of local clusters decreases do
        for each local cluster C do
            Let C' be the closest ALPHA_CLUSTER that is density-reachable from C
            if exists no constraint in CL between points of C, C' then
                Incorporate C into C', i.e. C' := C U C'
            end
        end
    end
    return each ALPHA_CLUSTER and each remaining LOCAL_CLUSTER
    """
    allclusters = {}

    if mustlink is None:
        mustlink = set()

    if cannotlink is None:
        cannotlink = set()

    # clusters: -1 for unclustered, otherwise the id of the cluster
    # use clusters[point_id] to find out which cluster a point belongs to
    clusters = np.empty((dataset.shape[0],), dtype=np.int)
    clusters.fill(-1)
    nextcluster = 0

    densityreachable = compute_density_reachable_points(dataset, epsilon)

    for index, point in enumerate(dataset):
        # if point is yet unlabeled
        if clusters[index] == -1:
            dr = densityreachable[index]
            if len(dr) < minpts:
                # noise point
                pass
            elif not cluster_respect_cannot_link_constraints(dr, cannotlink):
                for node in dr:
                    clusterpoints = (node,)
                    allclusters[nextcluster] = Cluster('local', clusterpoints)
                    clusters[node] = nextcluster
                    nextcluster += 1
            else:
                # core point
                ldr = list(dr)
<<<<<<< HEAD
                clusterpoints = tuple(ldr)
                allclusters[nextcluster] = Cluster('local', clusterpoints)
                clusters[ldr] = nextcluster
                nextcluster += 1

    # Step 3a: merge must-link constraints
    for ml1, ml2 in mustlink:
        c1 = clusters[ml1]
        c2 = clusters[ml2]
        points_of_c1 = allclusters[c1]
        points_of_c2 = allclusters[c2]
        del allclusters[c1]
        del allclusters[c2]
        merged = Cluster('alpha', tuple(set(points_of_c1).union(set(points_of_c2))))
        allclusters[nextcluster] = merged
        for point in merged:
            clusters[point] = nextcluster
        nextcluster += 1

    return [x.points for x in allclusters.values()]
=======
                labels[ldr] = 1
                localclusters.append(ldr)

    # Step 3b - Build the final clusters
    def compute_cluster_centroid(dataset, cluster):
        """
        Clusters são representados como coleções de indices.
        :param dataset: é uma matriz.
        :param cluster: é uma coleção de índices.
        :return: um vetor.
        """
        points = [dataset[p] for p in cluster]
        return np.mean(points)

    def compute_reachable_clusters(target_cluster, list_of_clusters, reachability_dictionary):
        """
        Clusters são representados como coleções de indices de elementos em um dataset.
        :param target_cluster: é um cluster, logo, é uma coleção de índices de elementos de um dataset.
        :param list_of_clusters: é uma __LISTA__, de clusters. Isto é, um tipo que associa a cada indices (de clusters)
        a coleções de indices (de elementos de um dataset).
        :param reachability_dictionary: é um dicionario que associa a cada indice (de elemento de um dataset) uma
        coleção de indices (de elementos de um dataset).
        :return: uma coleção de coleção de índices dos clusters em list_of_clusters que são reachable pelo
        target_cluster.
        """
        assert isinstance(o=list_of_clusters, t=list)

        reachable_sets_of_points = [reachability_dictionary(p) for p in target_cluster]
        reachable_points = set()
        for s in reachable_sets_of_points:
            reachable_points.update(s)

        reachable_clusters_indexes = list()
        for cluster_index, cluster_points in enumerate(list_of_clusters):
            for p in cluster_points:
                if p in reachable_points:
                    reachable_clusters_indexes.add(cluster_index)
                    break

        return reachable_clusters_indexes

    list_of_alpha_clusters = list(alphaclusters)
    list_of_local_clusters = list(localclusters)
    clusters_changed = True
    while clusters_changed:
        clusters_changed = False
        old_list_of_local_clusters = list(list_of_local_clusters)

        for index_of_lc, elements_of_lc in enumerate(old_list_of_local_clusters):
            indexes_of_reachable_alpha = compute_reachable_clusters(target_cluster=elements_of_lc,
                                                                    list_of_clusters=list_of_alpha_clusters,
                                                                    reachability_dictionary=densityreachable)
            centroids_of_reachable_alpha = [compute_cluster_centroid(dataset=dataset, cluster=list_of_alpha_clusters[i])
                                            for i in indexes_of_reachable_alpha]

            lc_centroid = compute_cluster_centroid(dataset=dataset, cluster=elements_of_lc)
            dist_to_reachable_alpha = [np.linalg.norm(lc_centroid - alpha_centroid)
                                       for alpha_centroid in centroids_of_reachable_alpha]

            index_of_closest_alpha_cluster = np.argmin(dist_to_reachable_alpha)[0]

            merged_cluster = set(elements_of_lc)
            merged_cluster.update(list_of_alpha_clusters[index_of_closest_alpha_cluster])
            if cluster_respect_cannot_link_constraints(cluster=merged_cluster, cl_constraints=cannotlink):
                del list_of_local_clusters[elements_of_lc]
                del list_of_alpha_clusters[list_of_alpha_clusters[index_of_closest_alpha_cluster]]
                list_of_alpha_clusters.append(merged_cluster)
                break

    # return each ALPHA_CLUSTER and each remaining LOCAL_CLUSTER
    # ? Como prefere?
    return None


def run_test():
    X = [
        (0, 0),
        (0, 1),
        (1, 0),
        (10, 0),
        (11, 1),
        (9, 0)]
    X = np.array(X)

    dr = compute_density_reachable_points(dataset=X,
                                          maximum_distance=NEIGHBORHOOD_RADIUS)
    print(dr)


if __name__ == "__main__":
    run_test()
>>>>>>> 65f02024
<|MERGE_RESOLUTION|>--- conflicted
+++ resolved
@@ -44,24 +44,6 @@
         new_points_to_explore = old_reachable_point_count < len(density_connectable)
 
     return density_connectable
-
-
-class Payload:
-    """Tuple emulation that carry the index of the point
-    """
-
-    def __init__(self, point, index):
-        self.point = point
-        self.index = index
-
-    def __len__(self):
-        return len(self.point)
-
-    def __getitem__(self, i):
-        return self.point[i]
-
-    def __repr__(self):
-        return f'{self.index}:{self.point}'
 
 
 class Cluster:
@@ -147,7 +129,6 @@
             else:
                 # core point
                 ldr = list(dr)
-<<<<<<< HEAD
                 clusterpoints = tuple(ldr)
                 allclusters[nextcluster] = Cluster('local', clusterpoints)
                 clusters[ldr] = nextcluster
@@ -157,6 +138,8 @@
     for ml1, ml2 in mustlink:
         c1 = clusters[ml1]
         c2 = clusters[ml2]
+        if c1 == c2:
+            continue
         points_of_c1 = allclusters[c1]
         points_of_c2 = allclusters[c2]
         del allclusters[c1]
@@ -167,97 +150,51 @@
             clusters[point] = nextcluster
         nextcluster += 1
 
-    return [x.points for x in allclusters.values()]
-=======
-                labels[ldr] = 1
-                localclusters.append(ldr)
 
     # Step 3b - Build the final clusters
-    def compute_cluster_centroid(dataset, cluster):
-        """
-        Clusters são representados como coleções de indices.
-        :param dataset: é uma matriz.
-        :param cluster: é uma coleção de índices.
-        :return: um vetor.
-        """
-        points = [dataset[p] for p in cluster]
+    def compute_cluster_centroid(cluster):
+        points = allclusters[cluster].points
         return np.mean(points)
 
-    def compute_reachable_clusters(target_cluster, list_of_clusters, reachability_dictionary):
-        """
-        Clusters são representados como coleções de indices de elementos em um dataset.
-        :param target_cluster: é um cluster, logo, é uma coleção de índices de elementos de um dataset.
-        :param list_of_clusters: é uma __LISTA__, de clusters. Isto é, um tipo que associa a cada indices (de clusters)
-        a coleções de indices (de elementos de um dataset).
-        :param reachability_dictionary: é um dicionario que associa a cada indice (de elemento de um dataset) uma
-        coleção de indices (de elementos de um dataset).
-        :return: uma coleção de coleção de índices dos clusters em list_of_clusters que são reachable pelo
-        target_cluster.
-        """
-        assert isinstance(o=list_of_clusters, t=list)
-
-        reachable_sets_of_points = [reachability_dictionary(p) for p in target_cluster]
-        reachable_points = set()
-        for s in reachable_sets_of_points:
-            reachable_points.update(s)
+    def compute_reachable_clusters(target_cluster):
+        reachable_points = {densityreachable[p] for p in allclusters[target_cluster]}
+        reachable_points = {x for sublist in reachable_points for x in sublist}
 
         reachable_clusters_indexes = list()
-        for cluster_index, cluster_points in enumerate(list_of_clusters):
-            for p in cluster_points:
+        for cluster_index, cluster in allclusters.items():
+            for p in cluster.points:
                 if p in reachable_points:
-                    reachable_clusters_indexes.add(cluster_index)
+                    reachable_clusters_indexes.append(cluster_index)
                     break
 
         return reachable_clusters_indexes
 
-    list_of_alpha_clusters = list(alphaclusters)
-    list_of_local_clusters = list(localclusters)
     clusters_changed = True
     while clusters_changed:
         clusters_changed = False
-        old_list_of_local_clusters = list(list_of_local_clusters)
-
-        for index_of_lc, elements_of_lc in enumerate(old_list_of_local_clusters):
-            indexes_of_reachable_alpha = compute_reachable_clusters(target_cluster=elements_of_lc,
-                                                                    list_of_clusters=list_of_alpha_clusters,
-                                                                    reachability_dictionary=densityreachable)
-            centroids_of_reachable_alpha = [compute_cluster_centroid(dataset=dataset, cluster=list_of_alpha_clusters[i])
+
+        for index_of_lc, lc in allclusters.items():
+            if lc.kind != 'alpha':
+                continue
+            elements_of_lc = lc.points
+            indexes_of_reachable_alpha = compute_reachable_clusters(index_of_lc)
+            centroids_of_reachable_alpha = [compute_cluster_centroid(i)
                                             for i in indexes_of_reachable_alpha]
 
-            lc_centroid = compute_cluster_centroid(dataset=dataset, cluster=elements_of_lc)
+            lc_centroid = compute_cluster_centroid(index_of_lc)
             dist_to_reachable_alpha = [np.linalg.norm(lc_centroid - alpha_centroid)
                                        for alpha_centroid in centroids_of_reachable_alpha]
 
-            index_of_closest_alpha_cluster = np.argmin(dist_to_reachable_alpha)[0]
+            index_of_closest_alpha_cluster = indexes_of_reachable_alpha[np.argmin(dist_to_reachable_alpha)]
 
             merged_cluster = set(elements_of_lc)
-            merged_cluster.update(list_of_alpha_clusters[index_of_closest_alpha_cluster])
-            if cluster_respect_cannot_link_constraints(cluster=merged_cluster, cl_constraints=cannotlink):
-                del list_of_local_clusters[elements_of_lc]
-                del list_of_alpha_clusters[list_of_alpha_clusters[index_of_closest_alpha_cluster]]
-                list_of_alpha_clusters.append(merged_cluster)
+            merged_cluster.update(allclusters[index_of_closest_alpha_cluster])
+            if not cluster_respect_cannot_link_constraints(cluster=merged_cluster, cl_constraints=cannotlink):
+                del allclusters[index_of_lc]
+                del allcluseters[index_of_closest_alpha_cluster]
+                allclusters[nextcluster] = Cluster('alpha', tuple(merged_cluster))
+                nextcluster += 1
+                clusters_changed = True
                 break
 
-    # return each ALPHA_CLUSTER and each remaining LOCAL_CLUSTER
-    # ? Como prefere?
-    return None
-
-
-def run_test():
-    X = [
-        (0, 0),
-        (0, 1),
-        (1, 0),
-        (10, 0),
-        (11, 1),
-        (9, 0)]
-    X = np.array(X)
-
-    dr = compute_density_reachable_points(dataset=X,
-                                          maximum_distance=NEIGHBORHOOD_RADIUS)
-    print(dr)
-
-
-if __name__ == "__main__":
-    run_test()
->>>>>>> 65f02024
+    return [x.points for x in allclusters.values()]